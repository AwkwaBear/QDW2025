# Quantum Device Design Workshop 2025: Superconducting Qubits

A repository for LF Lab and [`scqubit`](https://scqubits.readthedocs.io/en/latest/) workshop materials for the [QDW](https://qdw-ucla.squarespace.com/) 2025 workshop at UCLA. 

## Table of Contents

- [Software Requirements](#software-requirements)
- [Installation Instructions](#installation-instructions)
  - [Python Runtime](#python-runtime)
  - [Python Packages](#python-packages)
  - [AWS Palace](#aws-palace)
- [Materials for the Workshop](#materials-for-the-workshop)
  - [Beginner Track](#beginner-track)
  - [Advanced Track](#advanced-track)
- [Contact](#contact)

## Software Requirements

For the hands-on sessions, you will need:

1. Python runtime (Python 3.10 recommended but not required) with the following packages:
   - [`qiskit-metal`](https://github.com/qiskit-community/qiskit-metal)
   - [`SQuADDS`](https://github.com/LFL-Lab/SQuADDS)
   - [`SQDMetal`](https://github.com/SQDLab/SQDMetal)
2. [AWS ](https://github.com/awslabs/)

### Installation Instructions

> **Note for Experienced Users**: The following installation instructions are provided in great detail to help new users set up their environment from scratch. If you already have Python installed and are familiar with package management, you can skip the Python installation steps and proceed directly to installing the required packages. The detailed instructions are meant to be comprehensive for beginners while remaining flexible for experienced users to adapt to their existing setup.

| Component       | Status   | Installation Guide                    |
| --------------- | -------- | ------------------------------------- |
| Python Runtime  | Required | [View Instructions](#python-runtime)  |
| Python Packages | Required | [View Instructions](#python-packages) |
| AWS Palace      | Required | [View Instructions](#aws-palace)      |

### Python Runtime

<details>
<summary><strong>macOS Installation</strong></summary>

1. Python Installation:

   - Open Terminal:

     - Press `Command (⌘) + Space` to open Spotlight
     - Type "Terminal" and press Enter

   - Install Homebrew if you haven't already:

     ```bash
     /bin/bash -c "$(curl -fsSL https://raw.githubusercontent.com/Homebrew/install/HEAD/install.sh)"
     ```

     - Follow any on-screen instructions
     - Verify Homebrew installation:
       ```bash
       brew --version
       ```

   - Install Python 3.10:

     ```bash
     brew install python@3.10
     ```

     - Wait for the installation to complete
     - Verify Python installation:
       ```bash
       python3.10 --version
       ```

   - Add Python to your PATH:
     `bash
echo 'export PATH="/usr/local/opt/python@3.10/bin:$PATH"' >> ~/.zshrc
source ~/.zshrc
` - Verify PATH is set correctly:
     `bash
  which python3.10
  `
     </details>

<details>
<summary><strong>Windows Installation</strong></summary>

1. Python Installation:

   - Download Anaconda:

     - Open your web browser and go to [Anaconda's official website](https://www.anaconda.com/products/distribution)
     - Click the "Download" button for Windows
     - Choose the 64-bit version

   - Install Anaconda:

     - Double-click the downloaded installer
     - Click "Next" through the welcome screen
     - Accept the license agreement
     - Choose "Just Me" for installation type
     - **Important**: Select the installation location (default is fine)
     - **Important**: Check both boxes:
       - "Add Anaconda to my PATH environment variable"
       - "Register Anaconda as my default Python"
     - Click "Install" and wait for completion
     - Click "Finish"

   - Open Anaconda Prompt:

     - Click the Windows Start button
     - Type "Anaconda Prompt"
     - Click on "Anaconda Prompt (anaconda3)"

   - Create and activate environment:
     `bash
conda create -n qdws python=3.10
` - When prompted, type 'y' and press Enter - After creation, activate the environment:
     `bash
  conda activate qdws
  ` - Verify the installation:
     `bash
  python --version
  `
     </details>

<details>
<summary><strong>Linux Installation</strong></summary>

1. Python Installation:

   - Open Terminal:

     - Press `Ctrl + Alt + T`
     - Or search for "Terminal" in your applications menu

   - Update package list:

     ```bash
     sudo apt update
     ```

     - Enter your password when prompted
     - Wait for the update to complete

   - Install Python 3.10 and pip:

     ```bash
     sudo apt install python3.10 python3.10-venv python3-pip
     ```

     - When prompted, type 'y' and press Enter
     - Wait for installation to complete
     - Verify Python installation:
       ```bash
       python3.10 --version
       ```

   - Create a virtual environment:
     `bash
python3.10 -m venv qdws-env
` - Activate the environment:
     `bash
  source qdws-env/bin/activate
  ` - Verify activation (you should see (qdws-env) at the start of your prompt) - Verify pip installation:
     `bash
  pip --version
  `
     </details>

---

### Python Packages

> **Important**: Both `SQuADDS` and `SQDMetal` require `qiskit-metal` as a dependency. The installation process is divided into three parts:
>
> 1. Installing `qiskit-metal` (required)
> 2. Installing `SQuADDS` (requires `qiskit-metal`)
> 3. Installing `SQDMetal` (requires `qiskit-metal`)
>
> If you already have `qiskit-metal` installed in an environment, you can skip to step 2 and install `SQuADDS` and `SQDMetal` in that environment.
>
> **Need help?** If you encounter any installation issues or challenges, please [create an issue on our GitHub repository](https://github.com/LFL-Lab/qdw2025/issues) with details of your problem. We're here to help!

<details>
<summary><strong>macOS Package Installation</strong></summary>

1.  Open Terminal:

    - Press `Command (⌘) + Space` to open Spotlight
    - Type "Terminal" and press Enter

2.  Create a directory for the workshop:

    ```bash
    mkdir -p ~/qdws_workshop
    cd ~/qdws_workshop
    ```

3.  Set up Python environment:

    - For Apple Silicon (M1/M2) Macs:

      ```bash
      # Install Rosetta 2 if not already installed
      softwareupdate --install-rosetta

      # Create environment with x86 emulation
      CONDA_SUBDIR=osx-64 conda create -n qdws python=3.10
      conda activate qdws
      conda config --env --set subdir osx-64
      ```

    - For Intel Macs:
      ```bash
      # Create environment
      conda create -n qdws python=3.10
      conda activate qdws
      ```

4.  Install qiskit-metal and its dependencies:

    ```bash
    curl -O https://raw.githubusercontent.com/Qiskit/qiskit-metal/main/environment.yml
    conda env update -n qdws -f environment.yml
    python -m pip install --no-deps -e git+https://github.com/Qiskit/qiskit-metal.git#egg=qiskit-metal
    ```

5.  Verify qiskit-metal installation:

    ```bash
    python -c "import qiskit_metal; print('Qiskit Metal version:', qiskit_metal.__version__)"
    ```

6.  Install SQuADDS in the same environment:

    ```bash
    pip install SQuADDS
    ```

7.  Verify SQuADDS installation:

    ```bash
    python -c "import squadds; print('SQuADDS version:', squadds.__version__)"
    ```

8.  Install SQDMetal in the same environment:

    ```bash
    cd ~/qdws_workshop
    git clone https://github.com/sqdlab/SQDMetal.git
    cd SQDMetal
    pip install .
    ```

9.  Verify SQDMetal installation:

    ```bash
    python -c "import SQDMetal; print('SQDMetal installed successfully')"
    ```

10. Final verification of all packages:

    ```bash
    $ python
    >>> import qiskit_metal
    >>> import squadds
    >>> import SQDMetal
    >>> exit()
    ```

    </details>

<details>
<summary><strong>Windows Package Installation</strong></summary>

1.  Open Anaconda Prompt:

    - Click the Windows Start button
    - Type "Anaconda Prompt"
    - Click on "Anaconda Prompt (anaconda3)"

2.  Create a directory for the workshop:

    ```bash
    cd %USERPROFILE%
    mkdir qdws_workshop
    cd qdws_workshop
    ```

3.  Set up Python environment:

    ```bash
    # Create environment
    conda create -n qdws python=3.10
    conda activate qdws
    ```

4.  Install qiskit-metal and its dependencies:

    ```bash
    curl -O https://raw.githubusercontent.com/Qiskit/qiskit-metal/main/environment.yml
    conda env update -n qdws -f environment.yml
    python -m pip install --no-deps -e git+https://github.com/Qiskit/qiskit-metal.git#egg=qiskit-metal
    ```
> **Note**: If you encounter problem when executing `curl -O https://raw.githubusercontent.com/Qiskit/qiskit-metal/main/environment.yml`, try `curl.exe -O https://raw.githubusercontent.com/Qiskit/qiskit-metal/main/environment.yml` instead.

5.  Verify qiskit-metal installation:

    ```bash
    python -c "import qiskit_metal; print('Qiskit Metal version:', qiskit_metal.__version__)"
    ```

6.  Install SQuADDS in the same environment:

    ```bash
    pip install SQuADDS
    ```

7.  Verify SQuADDS installation:

    ```bash
    python -c "import squadds; print('SQuADDS version:', squadds.__version__)"
    ```

8.  Install SQDMetal in the same environment:

    ```bash
    cd %USERPROFILE%\qdws_workshop
    git clone https://github.com/sqdlab/SQDMetal.git
    cd SQDMetal
    pip install .
    ```

9.  Verify SQDMetal installation:

    ```bash
    python -c "import SQDMetal; print('SQDMetal installed successfully')"
    ```

10. Final verification of all packages:
    ```bash
    $ python
    >>> import qiskit_metal
    >>> import squadds
    >>> import SQDMetal
    >>> exit()
    ```

> **Note**: If you encounter `ERROR: Failed building wheel for klayout` while building from GitHub, install KLayout independently from [here](https://www.klayout.de/build.html) and comment out the `klayout==0.29.0` line in the `requirements.txt` file before re-running the installation commands.

</details>

<details>
<summary><strong>Linux Package Installation</strong></summary>

1.  Open Terminal:

    - Press `Ctrl + Alt + T`
    - Or search for "Terminal" in your applications menu

2.  Create a directory for the workshop:

    ```bash
    mkdir -p ~/qdws_workshop
    cd ~/qdws_workshop
    ```

3.  Set up Python environment:

    ```bash
    # Create environment
    conda create -n qdws python=3.10
    conda activate qdws
    ```

4.  Install qiskit-metal and its dependencies:

    ```bash
    curl -O https://raw.githubusercontent.com/Qiskit/qiskit-metal/main/environment.yml
    conda env update -n qdws -f environment.yml
    python -m pip install --no-deps -e git+https://github.com/Qiskit/qiskit-metal.git#egg=qiskit-metal
    ```

5.  Verify qiskit-metal installation:

    ```bash
    python -c "import qiskit_metal; print('Qiskit Metal version:', qiskit_metal.__version__)"
    ```

6.  Install SQuADDS in the same environment:

    ```bash
    pip install SQuADDS
    ```

7.  Verify SQuADDS installation:

    ```bash
    python -c "import squadds; print('SQuADDS version:', squadds.__version__)"
    ```

8.  Install SQDMetal in the same environment:

    ```bash
    cd ~/qdws_workshop
    git clone https://github.com/sqdlab/SQDMetal.git
    cd SQDMetal
    pip install .
    ```

9.  Verify SQDMetal installation:

    ```bash
    python -c "import SQDMetal; print('SQDMetal installed successfully')"
    ```

10. Final verification of all packages:
    ```bash
    $ python
    >>> import qiskit_metal
    >>> import squadds
    >>> import SQDMetal
    >>> exit()
    ```

> **Troubleshooting**: If you encounter any issues with the `datasets` library, you may need to downgrade to version 2.19.2:
>
> ```bash
> pip install datasets==2.19.2
> ```

</details>

---

### AWS Palace

> **Important**: Please keep track of where the Palace executable is installed on your system, as you will need this path later to run simulations.

<details>
<summary><strong>macOS Installation</strong></summary>

For detailed installation instructions for Palace on macOS, please refer to the [SQuADDS documentation](https://lfl-lab.github.io/SQuADDS/source/resources/palace.html#installation-of-palace-on-mac-os).

The installation process involves:

1. Installing prerequisites (Homebrew, Xcode Command Line Tools)
2. Installing dependencies (cmake, gcc, open-mpi, openblas, git)
3. Building Palace from source
4. Verifying the installation

After installation, the Palace executable will be located in the `bin/` directory of your build folder. Make note of this location for future use.

</details>

<details>
<summary><strong>Windows Installation</strong></summary>

For Windows users, we recommend using the prebuilt Palace executable provided by WELSIM ([GitHub repo for release v0.11.1](https://github.com/awslabs/palace/tree/f3d2deb64364ddb157e654ecac23a4fef45db7e4)). Detailed instructions can be found in the [SQuADDS documentation](https://lfl-lab.github.io/SQuADDS/source/resources/palace.html#installation-of-palace-on-windows-systems).

The prebuilt executable will be installed in:

```
C:\Program Files\WELSIM\v31\palace.exe
```

Upon installing, open an Anaconda Prompt and `cd` into the `v31` directory, run the command `palace.exe --help`. It should show the following result:

```
$ cd C:\Program Files\WELSIM\v31\
$ palace.exe --help

Usage: palace.exe [OPTIONS] CONFIG_FILE

Options:
  -h, --help           Show this help message and exit
  -dry-run, --dry-run  Parse configuration file for errors and exit
```
<<<<<<< HEAD
>** Note**:  If you face 'The code execution cannot proceed because libifportMD.dll was not found.' error while running 'palace.exe --help', download and install [Intel® Fortran Compiler Runtime for Windows* (IFX/IFORT)](https://registrationcenter-download.intel.com/akdlm/IRC_NAS/b4e4ffda-25e9-4549-8ca1-46087ff704d7/w_ifort_runtime_p_2023.2.0.49500.exe). After installation, restart the Anaconda Prompt and try again.
=======
> ** Note**:  If you face 'The code execution cannot proceed because libifportMD.dll was not found.' error while running 'palace.exe --help', download and install Intel® Fortran Compiler Runtime for Windows* (IFX/IFORT) ([https://github.com/awslabs/palace/tree/v0.11.1](https://registrationcenter-download.intel.com/akdlm/IRC_NAS/b4e4ffda-25e9-4549-8ca1-46087ff704d7/w_ifort_runtime_p_2023.2.0.49500.exe)). After installation, restart the Anaconda Prompt and try again.
>>>>>>> b906a4a3

Once this is done, git clone the AWS Palace repository for [version 0.11.1](https://github.com/awslabs/palace/tree/v0.11.1) in whatever directory you want to save it in and run the some examples (e.g. lets say the cpw example) to test if everything works.

```
$ cd \path\to\your\dir
$ git clone https://github.com/awslabs/palace.git
$ cd palace\examples\cpw
$ "C:\Program Files\WELSIM\v31\palace.exe" cpw_coax_uniform.json
```
> ** Note **: If ' "C:\Program Files\WELSIM\v31\palace.exe" ' gives error, try using '&"C:\Program Files\WELSIM\v31\palace.exe" '

If you prefer to build from source, the documentation also includes detailed steps for building Palace on Windows, though this is not recommended for beginners.

<summary><strong>Docker Image</strong></summary>

For those brave ones who want to try using Docker, you can use the prebuilt Docker image for Palace. This is a more advanced option and may require **some** familiarity with Docker.

Here is the link to the GitHub Repository: [https://github.com/shanto268/palace-docker-image](https://github.com/shanto268/palace-docker-image)

</details>

<details>
<summary><strong>Linux Installation</strong></summary>

For detailed installation instructions for Palace on Linux, please refer to the [SQuADDS documentation](https://lfl-lab.github.io/SQuADDS/source/resources/palace.html#installation-of-palace-on-linux-pcs).

The installation process involves:

1. Installing system dependencies
2. Setting up Spack package manager
3. Installing MPI via Spack
4. Building Palace from source

After installation, the Palace executable will be in your build directory. Make note of this location for future use.

</details>

<details>
<summary><strong>HPC Systems Installation</strong></summary>

For HPC systems, please follow the instructions from the [official Palace site](https://awslabs.github.io/palace/stable/install/).

Additionally, [sqdlab/SQDMetal](https://github.com/sqdlab/SQDMetal) provides helpful resources for installation on HPC systems.

</details>

> **Optional**: To visualize simulation outputs, you may want to install [ParaView](https://www.paraview.org/download/). This is an optional step and not required for the workshop, but it can be helpful for visualizing the results of your simulations.

---

## Materials for the Workshop:

### Kickoff:

**Slides:** [Kickoff](presentations/Eli/kickoff.pptx)

### Beginner Track:

**Notebook:** [Designing a "fab-ready" chip with `SQuADDS`](notebooks/beginner-track/tutorial-attendees.ipynb)

**Slides:** [Designing a "fab-ready" chip with `SQuADDS`](presentations/beginner-track/slides.pptx)

### Advanced Track:

#### Setup Instructions

For advanced track participants, please follow the [detailed setup instructions](notebooks/advance-track/setup_instructions.md) to configure your environment for the ML components of the workshop.

#### Shanto:

**Notebook:** [Learning the Inverse Design Map: Hamiltonian to Geometry using Machine Learning](notebooks/advance-track/tutorial-attendees.ipynb)

**Slides:** [Learning the Inverse Design Map: Hamiltonian to Geometry using Machine Learning](presentations/advance-track/slides.pptx)

#### Professor Jens Koch:

**Notebook File Directory:** `notebooks/advance-track/scqubits-workshop`

---

## Contact:

For any questions or further information, contact [Sadman Ahmed Shanto](mailto:shanto@usc.edu).<|MERGE_RESOLUTION|>--- conflicted
+++ resolved
@@ -475,11 +475,7 @@
   -h, --help           Show this help message and exit
   -dry-run, --dry-run  Parse configuration file for errors and exit
 ```
-<<<<<<< HEAD
->** Note**:  If you face 'The code execution cannot proceed because libifportMD.dll was not found.' error while running 'palace.exe --help', download and install [Intel® Fortran Compiler Runtime for Windows* (IFX/IFORT)](https://registrationcenter-download.intel.com/akdlm/IRC_NAS/b4e4ffda-25e9-4549-8ca1-46087ff704d7/w_ifort_runtime_p_2023.2.0.49500.exe). After installation, restart the Anaconda Prompt and try again.
-=======
-> ** Note**:  If you face 'The code execution cannot proceed because libifportMD.dll was not found.' error while running 'palace.exe --help', download and install Intel® Fortran Compiler Runtime for Windows* (IFX/IFORT) ([https://github.com/awslabs/palace/tree/v0.11.1](https://registrationcenter-download.intel.com/akdlm/IRC_NAS/b4e4ffda-25e9-4549-8ca1-46087ff704d7/w_ifort_runtime_p_2023.2.0.49500.exe)). After installation, restart the Anaconda Prompt and try again.
->>>>>>> b906a4a3
+** Note**:  If you face 'The code execution cannot proceed because libifportMD.dll was not found.' error while running 'palace.exe --help', download and install Intel® Fortran Compiler Runtime for Windows* (IFX/IFORT) ([https://github.com/awslabs/palace/tree/v0.11.1](https://registrationcenter-download.intel.com/akdlm/IRC_NAS/b4e4ffda-25e9-4549-8ca1-46087ff704d7/w_ifort_runtime_p_2023.2.0.49500.exe)). After installation, restart the Anaconda Prompt and try again.
 
 Once this is done, git clone the AWS Palace repository for [version 0.11.1](https://github.com/awslabs/palace/tree/v0.11.1) in whatever directory you want to save it in and run the some examples (e.g. lets say the cpw example) to test if everything works.
 
